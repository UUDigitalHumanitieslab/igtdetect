--- conflicted
+++ resolved
@@ -1,8 +1,5 @@
 import re
-<<<<<<< HEAD
 import os
-=======
->>>>>>> 81772052
 
 def get_utterance(row: str):
     return row.split(':', 1)[1] if ':' in row else 'NA'
@@ -30,14 +27,10 @@
 def get_context(lines, index, linetype='G', context_size=5):
     context = ""
     for i in range(-context_size, context_size):
-<<<<<<< HEAD
-        context += str(get_utterance(lines[index+i]) + "\n")
-=======
         try:
             context += str(get_utterance(lines[index+i]) + "\n")
         except:
             return context
->>>>>>> 81772052
     return context
 
 def detect_prefix(line: str):
@@ -110,11 +103,7 @@
         list of the methods employed to arrive at this instance of the IGT, for example through igt-detect
         or l-score
     '''
-<<<<<<< HEAD
-    def __init__(self, line="NA", gloss="NA", translation="NA", prefix="NA", grammarker = "NA", context="", source="NA", linenr=0, pagenr=0, classification_methods=[]):
-=======
-    def __init__(self, line="NA", gloss="NA", translation="NA", context="", source="NA", linenr=0, pagenr=0, doi="NA", classification_methods=[]):
->>>>>>> 81772052
+    def __init__(self, line="NA", gloss="NA", translation="NA", prefix="NA", grammarker = "NA", context="", source="NA", linenr=0, pagenr=0, doi="NA", classification_methods=[]):
         self.line = line
         self.gloss = gloss
         self.translation = translation
@@ -145,11 +134,7 @@
     
     for (i, row) in enumerate(lines):
         if row.startswith('line'):
-<<<<<<< HEAD
-            linetag = row.split('tag=')[1][0] if os.path.splitext(input_filepath)[1] =='.freki' else 'NA'
-=======
             linetag = get_linetag(row)
->>>>>>> 81772052
             linenr = get_linenr(row)
             prefix, utterance = get_utterance_and_prefix(row)
             iscore = get_iscore(row)
@@ -218,11 +203,7 @@
 
         # save the doc_id as the source
         elif row.startswith('doc_id'):
-<<<<<<< HEAD
-            source = re.search(r"(?<=doc_id=)(.*)(?=-scanned)", row).group(1)
-=======
             source = re.search(r"doc_id=(.*?)-scanned", row).group(1)
->>>>>>> 81772052
             pagenr = row.split('page=')[1].split(' ')[0]
         else:
             pass
